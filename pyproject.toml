[project]
name = "open-webui"
description = "Open WebUI"
authors = [
    { name = "Timothy Jaeryang Baek", email = "tim@openwebui.com" }
]
license = { file = "LICENSE" }
dependencies = [
    "fastapi==0.111.0",
    "uvicorn[standard]==0.30.6",
    "pydantic==2.9.2",
    "python-multipart==0.0.17",

    "Flask==3.0.3",
    "Flask-Cors==5.0.0",

    "python-socketio==5.11.3",
    "python-jose==3.3.0",
    "passlib[bcrypt]==1.7.4",

    "requests==2.32.3",
    "aiohttp==3.10.8",
    "async-timeout",
    "aiocache",
<<<<<<< HEAD
    "aiofiles",
=======
>>>>>>> df40dcbe

    "sqlalchemy==2.0.32",
    "alembic==1.13.2",
    "peewee==3.17.6",
    "peewee-migrate==1.12.2",
    "psycopg2-binary==2.9.9",
    "pgvector==0.3.5",
    "PyMySQL==1.1.1",
    "bcrypt==4.2.0",

    "pymongo",
    "redis",
    "boto3==1.35.53",

    "argon2-cffi==23.1.0",
    "APScheduler==3.10.4",

    "openai",
    "anthropic",
    "google-generativeai==0.7.2",
    "tiktoken",

    "langchain==0.3.7",
    "langchain-community==0.3.7",
    "langchain-chroma==0.1.4",

    "fake-useragent==1.5.1",
    "chromadb==0.5.15",
    "pymilvus==2.4.9",
    "qdrant-client~=1.12.0",
    "opensearch-py==2.7.1",

    "sentence-transformers==3.2.0",
    "colbert-ai==0.2.21",
    "einops==0.8.0",

    "ftfy==6.2.3",
    "pypdf==4.3.1",
    "fpdf2==2.7.9",
    "pymdown-extensions==10.11.2",
    "docx2txt==0.8",
    "python-pptx==1.0.0",
    "unstructured==0.15.9",
    "nltk==3.9.1",
    "Markdown==3.7",
    "pypandoc==1.13",
    "pandas==2.2.3",
    "openpyxl==3.1.5",
    "pyxlsb==1.0.10",
    "xlrd==2.0.1",
    "validators==0.33.0",
    "psutil",
    "sentencepiece",
    "soundfile==0.12.1",

    "opencv-python-headless==4.10.0.84",
    "rapidocr-onnxruntime==1.3.24",
    "rank-bm25==0.2.2",

    "faster-whisper==1.0.3",

    "PyJWT[crypto]==2.9.0",
    "authlib==1.3.2",

    "black==24.8.0",
    "langfuse==2.44.0",
    "youtube-transcript-api==0.6.3",
    "pytube==15.0.0",

    "extract_msg",
    "pydub",
    "duckduckgo-search~=6.3.5",

    "docker~=7.1.0",
    "pytest~=8.3.2",
    "pytest-docker~=3.1.1",
<<<<<<< HEAD

=======
    "qdrant-client>=1.12.0",
>>>>>>> df40dcbe
    "googleapis-common-protos==1.63.2",

    "ldap3==2.9.1"
]
readme = "README.md"
requires-python = ">= 3.11, < 3.12.0a1"
dynamic = ["version"]
classifiers = [
    "Development Status :: 4 - Beta",
    "License :: OSI Approved :: MIT License",
    "Programming Language :: Python :: 3",
    "Programming Language :: Python :: 3.11",
    "Topic :: Communications :: Chat",
    "Topic :: Multimedia",
]

[project.scripts]
open-webui = "open_webui:app"

[build-system]
requires = ["hatchling"]
build-backend = "hatchling.build"

[tool.rye]
managed = true
dev-dependencies = []

[tool.hatch.metadata]
allow-direct-references = true

[tool.hatch.version]
path = "package.json"
pattern = '"version":\s*"(?P<version>[^"]+)"'

[tool.hatch.build.hooks.custom]  # keep this for reading hooks from `hatch_build.py`

[tool.hatch.build.targets.wheel]
sources = ["backend"]
exclude = [
    ".dockerignore",
    ".gitignore",
    ".webui_secret_key",
    "dev.sh",
    "requirements.txt",
    "start.sh",
    "start_windows.bat",
    "webui.db",
    "chroma.sqlite3",
]
force-include = { "CHANGELOG.md" = "open_webui/CHANGELOG.md", build = "open_webui/frontend" }<|MERGE_RESOLUTION|>--- conflicted
+++ resolved
@@ -22,10 +22,7 @@
     "aiohttp==3.10.8",
     "async-timeout",
     "aiocache",
-<<<<<<< HEAD
     "aiofiles",
-=======
->>>>>>> df40dcbe
 
     "sqlalchemy==2.0.32",
     "alembic==1.13.2",
@@ -102,11 +99,6 @@
     "docker~=7.1.0",
     "pytest~=8.3.2",
     "pytest-docker~=3.1.1",
-<<<<<<< HEAD
-
-=======
-    "qdrant-client>=1.12.0",
->>>>>>> df40dcbe
     "googleapis-common-protos==1.63.2",
 
     "ldap3==2.9.1"
