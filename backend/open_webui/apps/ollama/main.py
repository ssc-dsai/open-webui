--- conflicted
+++ resolved
@@ -36,7 +36,9 @@
 from starlette.background import BackgroundTask
 
 
-from open_webui.utils.misc import calculate_sha256
+from open_webui.utils.misc import (
+    calculate_sha256,
+)
 from open_webui.utils.payload import (
     apply_model_params_to_body_ollama,
     apply_model_params_to_body_openai,
@@ -145,7 +147,6 @@
 async def update_config(form_data: OllamaConfigForm, user=Depends(get_admin_user)):
     app.state.config.ENABLE_OLLAMA_API = form_data.ENABLE_OLLAMA_API
     app.state.config.OLLAMA_BASE_URLS = form_data.OLLAMA_BASE_URLS
-<<<<<<< HEAD
 
     app.state.config.OLLAMA_API_CONFIGS = form_data.OLLAMA_API_CONFIGS
 
@@ -162,24 +163,6 @@
     }
 
 
-=======
-
-    app.state.config.OLLAMA_API_CONFIGS = form_data.OLLAMA_API_CONFIGS
-
-    # Remove any extra configs
-    config_urls = app.state.config.OLLAMA_API_CONFIGS.keys()
-    for url in list(app.state.config.OLLAMA_BASE_URLS):
-        if url not in config_urls:
-            app.state.config.OLLAMA_API_CONFIGS.pop(url, None)
-
-    return {
-        "ENABLE_OLLAMA_API": app.state.config.ENABLE_OLLAMA_API,
-        "OLLAMA_BASE_URLS": app.state.config.OLLAMA_BASE_URLS,
-        "OLLAMA_API_CONFIGS": app.state.config.OLLAMA_API_CONFIGS,
-    }
-
-
->>>>>>> df40dcbe
 async def aiohttp_get(url, key=None):
     timeout = aiohttp.ClientTimeout(total=AIOHTTP_CLIENT_TIMEOUT_OPENAI_MODEL_LIST)
     try:
@@ -212,14 +195,10 @@
             trust_env=True, timeout=aiohttp.ClientTimeout(total=AIOHTTP_CLIENT_TIMEOUT)
         )
 
-<<<<<<< HEAD
         parsed_url = urlparse(url)
         base_url = f"{parsed_url.scheme}://{parsed_url.netloc}"
 
         api_config = app.state.config.OLLAMA_API_CONFIGS.get(base_url, {})
-=======
-        api_config = app.state.config.OLLAMA_API_CONFIGS.get(url, {})
->>>>>>> df40dcbe
         key = api_config.get("key", None)
 
         headers = {"Content-Type": "application/json"}
@@ -348,14 +327,10 @@
     else:
         url = app.state.config.OLLAMA_BASE_URLS[url_idx]
 
-<<<<<<< HEAD
         parsed_url = urlparse(url)
         base_url = f"{parsed_url.scheme}://{parsed_url.netloc}"
 
         api_config = app.state.config.OLLAMA_API_CONFIGS.get(base_url, {})
-=======
-        api_config = app.state.config.OLLAMA_API_CONFIGS.get(url, {})
->>>>>>> df40dcbe
         key = api_config.get("key", None)
 
         headers = {}
@@ -398,23 +373,6 @@
 
     return models
 
-<<<<<<< HEAD
-=======
-    if user.role == "user":
-        # Filter models based on user access control
-        filtered_models = []
-        for model in models.get("models", []):
-            model_info = Models.get_model_by_id(model["model"])
-            if model_info:
-                if user.id == model_info.user_id or has_access(
-                    user.id, type="read", access_control=model_info.access_control
-                ):
-                    filtered_models.append(model)
-        models["models"] = filtered_models
-
-    return models
-
->>>>>>> df40dcbe
 
 @app.get("/api/version")
 @app.get("/api/version/{url_idx}")
@@ -573,14 +531,10 @@
     url = app.state.config.OLLAMA_BASE_URLS[url_idx]
     log.info(f"url: {url}")
 
-<<<<<<< HEAD
     parsed_url = urlparse(url)
     base_url = f"{parsed_url.scheme}://{parsed_url.netloc}"
 
     api_config = app.state.config.OLLAMA_API_CONFIGS.get(base_url, {})
-=======
-    api_config = app.state.config.OLLAMA_API_CONFIGS.get(url, {})
->>>>>>> df40dcbe
     key = api_config.get("key", None)
 
     headers = {"Content-Type": "application/json"}
@@ -639,14 +593,10 @@
     url = app.state.config.OLLAMA_BASE_URLS[url_idx]
     log.info(f"url: {url}")
 
-<<<<<<< HEAD
     parsed_url = urlparse(url)
     base_url = f"{parsed_url.scheme}://{parsed_url.netloc}"
 
     api_config = app.state.config.OLLAMA_API_CONFIGS.get(base_url, {})
-=======
-    api_config = app.state.config.OLLAMA_API_CONFIGS.get(url, {})
->>>>>>> df40dcbe
     key = api_config.get("key", None)
 
     headers = {"Content-Type": "application/json"}
@@ -697,14 +647,10 @@
     url = app.state.config.OLLAMA_BASE_URLS[url_idx]
     log.info(f"url: {url}")
 
-<<<<<<< HEAD
     parsed_url = urlparse(url)
     base_url = f"{parsed_url.scheme}://{parsed_url.netloc}"
 
     api_config = app.state.config.OLLAMA_API_CONFIGS.get(base_url, {})
-=======
-    api_config = app.state.config.OLLAMA_API_CONFIGS.get(url, {})
->>>>>>> df40dcbe
     key = api_config.get("key", None)
 
     headers = {"Content-Type": "application/json"}
@@ -799,14 +745,10 @@
     url = app.state.config.OLLAMA_BASE_URLS[url_idx]
     log.info(f"url: {url}")
 
-<<<<<<< HEAD
     parsed_url = urlparse(url)
     base_url = f"{parsed_url.scheme}://{parsed_url.netloc}"
 
     api_config = app.state.config.OLLAMA_API_CONFIGS.get(base_url, {})
-=======
-    api_config = app.state.config.OLLAMA_API_CONFIGS.get(url, {})
->>>>>>> df40dcbe
     key = api_config.get("key", None)
 
     headers = {"Content-Type": "application/json"}
@@ -873,14 +815,10 @@
     url = app.state.config.OLLAMA_BASE_URLS[url_idx]
     log.info(f"url: {url}")
 
-<<<<<<< HEAD
     parsed_url = urlparse(url)
     base_url = f"{parsed_url.scheme}://{parsed_url.netloc}"
 
     api_config = app.state.config.OLLAMA_API_CONFIGS.get(base_url, {})
-=======
-    api_config = app.state.config.OLLAMA_API_CONFIGS.get(url, {})
->>>>>>> df40dcbe
     key = api_config.get("key", None)
 
     headers = {"Content-Type": "application/json"}
@@ -1049,10 +987,7 @@
                 status_code=403,
                 detail="Model not found",
             )
-<<<<<<< HEAD
-
-=======
->>>>>>> df40dcbe
+
     if ":" not in payload["model"]:
         payload["model"] = f"{payload['model']}:latest"
 
@@ -1060,14 +995,10 @@
     log.info(f"url: {url}")
     log.debug(f"generate_chat_completion() - 2.payload = {payload}")
 
-<<<<<<< HEAD
     parsed_url = urlparse(url)
     base_url = f"{parsed_url.scheme}://{parsed_url.netloc}"
 
     api_config = app.state.config.OLLAMA_API_CONFIGS.get(base_url, {})
-=======
-    api_config = app.state.config.OLLAMA_API_CONFIGS.get(url, {})
->>>>>>> df40dcbe
     prefix_id = api_config.get("prefix_id", None)
     if prefix_id:
         payload["model"] = payload["model"].replace(f"{prefix_id}.", "")
@@ -1178,10 +1109,7 @@
     url_idx: Optional[int] = None,
     user=Depends(get_verified_user),
 ):
-<<<<<<< HEAD
-
-=======
->>>>>>> df40dcbe
+
     models = []
     if url_idx is None:
         model_list = await get_all_models()
@@ -1200,15 +1128,9 @@
         try:
             r = requests.request(method="GET", url=f"{url}/api/tags")
             r.raise_for_status()
-<<<<<<< HEAD
 
             model_list = r.json()
 
-=======
-
-            model_list = r.json()
-
->>>>>>> df40dcbe
             models = [
                 {
                     "id": model["model"],
@@ -1251,26 +1173,6 @@
         "object": "list",
     }
 
-<<<<<<< HEAD
-=======
-    if user.role == "user":
-        # Filter models based on user access control
-        filtered_models = []
-        for model in models:
-            model_info = Models.get_model_by_id(model["id"])
-            if model_info:
-                if user.id == model_info.user_id or has_access(
-                    user.id, type="read", access_control=model_info.access_control
-                ):
-                    filtered_models.append(model)
-        models = filtered_models
-
-    return {
-        "data": models,
-        "object": "list",
-    }
-
->>>>>>> df40dcbe
 
 class UrlForm(BaseModel):
     url: str
